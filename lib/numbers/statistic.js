var basic = require('./basic');
var statistic = exports;

/**
 * Calculate the mean value of a set of numbers in array.
 *
 * @param {Array} set of values
 * @return {Number} mean value
 */
statistic.mean = function (arr) {
  var count = arr.length;
  var sum = basic.addition(arr);
  return sum / count;
};


/**
 * Calculate the median value of a set of numbers in array.
 *
 * @param {Array} set of values
 * @return {Number} median value
 */
statistic.median = function (arr) {
  return statistic.quantile(arr, 1, 2);
};


/**
 * Calculate the mode value of a set of numbers in array.
 *
 * @param {Array} set of values
 * @return {Number} mode value
 */
statistic.mode = function (arr) {
  var counts = {};
  for (var i = 0, n = arr.length ; i < n ; i++) {
    if (counts[arr[i]] === undefined)
      counts[arr[i]] = 0;
    else
      counts[arr[i]]++;
  }
  var highest;
  for (var number in counts) {
    if (counts.hasOwnProperty(number)) {
      if (highest === undefined || counts[number] > counts[highest])
        highest = number;
    }
  }
  return Number(highest);
};


/**
 * Calculate the kth q-quantile of a set of numbers in an array.
 * As per http://en.wikipedia.org/wiki/Quantile#Quantiles_of_a_population
 * Ex: Median is 1st 2-quantile
 * Ex: Upper quartile is 3rd 4-quantile
 *
 * @param {Array} set of values
 * @param {Number} index of quantile
 * @param {Number} number of quantiles
 * @return {Number} kth q-quantile of values
 */
statistic.quantile = function (arr, k, q) {
  var sorted, count, index;

  if(k === 0) return Math.min.apply(null, arr);

  if (k === q) return Math.max.apply(null, arr);

  sorted = arr.slice(0);
  sorted.sort(function (a, b) { return a - b; });
  count = sorted.length;
  index = count * k / q;

  if (index % 1 === 0) return 0.5 * sorted[index - 1] + 0.5 * sorted[index];

  return sorted[Math.floor(index)];
};


/**
 * Return a random sample of values over a set of bounds with
 * a specified quantity.
 *
 * @param {Number} lower bound
 * @param {Number} upper bound
 * @param {Number} quantity of elements in random sample
 * @return {Array} random sample
 */
statistic.randomSample = function (lower, upper, n) {
  var sample = [];

  while (sample.length < n) {
    var temp = Math.random() * upper;
    if (lower <= temp <= upper) {
      sample.push(temp)
    }
  }

  return sample;
};


/**
 * Evaluate the standard deviation for a set of values.
 *
 * @param {Array} set of values
 * @return {Number} standard deviation
 */
statistic.standardDev = function (arr) {
  var count = arr.length;
  var mean = statistic.mean(arr);
  var squaredArr = [];

  for (var i = 0; i < arr.length; i++) {
    squaredArr[i] = Math.pow((arr[i] - mean),2);
  }

  return Math.sqrt((1 / count) * basic.addition(squaredArr));
};


/**
 * Evaluate the correlation amongst a set of values.
 *
 * @param {Array} set of values
 * @return {Number} correlation
 */
statistic.correlation = function (arrX, arrY) {
  if (arrX.length == arrY.length) {
    var numerator = 0;
    var denominator = (arrX.length) * (statistic.standardDev(arrX)) * (statistic.standardDev(arrY));
    var xMean = statistic.mean(arrX);
    var yMean = statistic.mean(arrY);

    for (var i = 0 ; i < arrX.length ; i++) {
      numerator += (arrX[i] - xMean) * (arrY[i] - yMean);
    }

    return numerator / denominator;
  } else {
    throw new Error('Array mismatch');
  }
};

<<<<<<< HEAD

/**
 * Evaluate the covariance amongst 2 sets
 *
 * @param {Array} set 1 of values
 * @param {Array} set 2 of values
 * @return {Number} covariance
 */
 statistic.covariance = function (set1, set2) {
  if (set1.length == set2.length) {
    var n = set1.length;
    var total = 0;
    var sum1 = basic.sum(set1);
    var sum2 = basic.sum(set2);
    for(i=0; i<n; i++) {
      total += set1[i]*set2[i];
    }
    return (total - sum1*sum2/n)/n;
  } else {
    throw new Error('Array mismatch');
=======
/**
 * Calculate the Coefficient of Determination of a dataset and regression line.
 *
 * @param {Array} Source data
 * @param {Array} Regression data
 * @return {Number} A number between 0 and 1.0 that represents how well the regression line fits the data.
 */
statistic.rSquared = function (source,regression) {
  var residualSumOfSquares = basic.addition(source.map(function(d,i) {
    return basic.square(d - regression[i]);
  }));

  var totalSumOfSquares = basic.addition(source.map(function(d) {
    return basic.square(d - statistic.mean(source));
  }));
  
  return 1 - (residualSumOfSquares / totalSumOfSquares);
}

/**
 * Create a function to calculate the exponential regression of a dataset.
 *
 * @param {Array} set of values
 * @return {Function} function to accept X values and return corresponding regression Y values
 */
statistic.exponentialRegression = function (arrY) {
  var n = arrY.length;
  var arrX = basic.range(1,n);

  var xSum = basic.addition(arrX);
  var ySum = basic.addition(arrY);
  var yMean = statistic.mean(arrY);
  var yLog = arrY.map(function(d) { return Math.log(d); });
  var xSquared = arrX.map(function(d) { return d * d; });
  var xSquaredSum = basic.addition(xSquared);
  var yLogSum = basic.addition(yLog);
  var xyLog = arrX.map(function(d, i) { return d* yLog[i]; });
  var xyLogSum = basic.addition(xyLog);

  var a = (yLogSum * xSquaredSum - xSum * xyLogSum) / (n * xSquaredSum - (xSum * xSum));
  var b = (n * xyLogSum - xSum * yLogSum) / (n * xSquaredSum - (xSum * xSum));

  var fn = function(x) {
    if (typeof x === 'number') {
      return Math.exp(a) * Math.exp(b * x);
    } else {
      // If not number, assume array
      return x.map(function (d) {
        return Math.exp(a) * Math.exp(b * d);
      });
    }
  };

  fn.rSquared = statistic.rSquared(arrY, arrX.map(fn));

  return fn;
}

/**
 * Create a function to calculate the linear regression of a dataset.
 *
 * @param {Array} X array
 * @param {Array} Y array
 * @return {Function} A function which given X or array of X values will return Y
 */
statistic.linearRegression = function (arrX, arrY) {
  var n = arrX.length;
  var xSum = basic.addition(arrX);
  var ySum = basic.addition(arrY);
  var xySum = basic.addition(arrX.map(function(d, i) { return d * arrY[i]; }));
  var xSquaredSum = basic.addition(arrX.map(function(d) { return d * d; }));
  var xMean = statistic.mean(arrX);
  var yMean = statistic.mean(arrY);
  var b = (xySum - 1 / n * xSum * ySum) / (xSquaredSum - 1 / n * (xSum * xSum));
  var a = yMean - b*xMean;

  return function(x) {
    if (typeof x === 'number') {
      return a + b * x;
    } else {
      // If not a number, assume array
      return x.map(function(d){
        return a + b * d;
      });
    }
>>>>>>> 9d8ad18d
  }
}<|MERGE_RESOLUTION|>--- conflicted
+++ resolved
@@ -144,28 +144,6 @@
   }
 };
 
-<<<<<<< HEAD
-
-/**
- * Evaluate the covariance amongst 2 sets
- *
- * @param {Array} set 1 of values
- * @param {Array} set 2 of values
- * @return {Number} covariance
- */
- statistic.covariance = function (set1, set2) {
-  if (set1.length == set2.length) {
-    var n = set1.length;
-    var total = 0;
-    var sum1 = basic.sum(set1);
-    var sum2 = basic.sum(set2);
-    for(i=0; i<n; i++) {
-      total += set1[i]*set2[i];
-    }
-    return (total - sum1*sum2/n)/n;
-  } else {
-    throw new Error('Array mismatch');
-=======
 /**
  * Calculate the Coefficient of Determination of a dataset and regression line.
  *
@@ -251,6 +229,5 @@
         return a + b * d;
       });
     }
->>>>>>> 9d8ad18d
   }
 }