/**
 * statistic.js
 * http://github.com/sjkaliski/numbers.js
 *
 * Copyright 2012 Stephen Kaliski
 *
 * Licensed under the Apache License, Version 2.0 (the "License");
 * you may not use this file except in compliance with the License.
 * You may obtain a copy of the License at
 *
 * http://www.apache.org/licenses/LICENSE-2.0
 *
 * Unless required by applicable law or agreed to in writing, software
 * distributed under the License is distributed on an "AS IS" BASIS,
 * WITHOUT WARRANTIES OR CONDITIONS OF ANY KIND, either express or implied.
 * See the License for the specific language governing permissions and
 * limitations under the License.
 */


var basic = require('./basic');
var statistic = exports;

/**
 * Calculate the mean value of a set of numbers in array.
 *
 * @param {Array} set of values.
 * @return {Number} mean value.
 */
statistic.mean = function (arr) {
  var count = arr.length;
  var sum = basic.sum(arr);
  return sum / count;
};

/**
 * Calculate the median value of a set of numbers in array.
 *
 * @param {Array} set of values.
 * @return {Number} median value.
 */
statistic.median = function (arr) {
  return statistic.quantile(arr, 1, 2);
};

/**
 * Calculate the mode value of a set of numbers in array.
 *
 * @param {Array} set of values.
 * @return {Number} mode value.
 */
statistic.mode = function (arr) {
  var counts = {};
  for (var i = 0, n = arr.length; i < n; i++) {
    if (counts[arr[i]] === undefined) {
      counts[arr[i]] = 0;
    } else {
      counts[arr[i]]++;
    }
  }

  var highest;
  
  for (var number in counts) {
    if (counts.hasOwnProperty(number)) {
      if (highest === undefined || counts[number] > counts[highest]) {
        highest = number;
      }
    }
  }
  
  return Number(highest);
};

/**
 * Calculate the kth q-quantile of a set of numbers in an array.
 * As per http://en.wikipedia.org/wiki/Quantile#Quantiles_of_a_population
 * Ex: Median is 1st 2-quantile
 * Ex: Upper quartile is 3rd 4-quantile
 *
 * @param {Array} set of values.
 * @param {Number} index of quantile.
 * @param {Number} number of quantiles.
 * @return {Number} kth q-quantile of values.
 */
statistic.quantile = function (arr, k, q) {
  var sorted, count, index;

  if (k === 0) return Math.min.apply(null, arr);

  if (k === q) return Math.max.apply(null, arr);

  sorted = arr.slice(0);
  sorted.sort(function (a, b) { return a - b; });
  count = sorted.length;
  index = count * k / q;

  if (index % 1 === 0) return 0.5 * sorted[index - 1] + 0.5 * sorted[index];

  return sorted[Math.floor(index)];
};


/**
 * Return a set of summary statistics provided an array.
 *
 * @return {Object} summary statistics.
 */
statistic.report = function(array) {
  return {
    mean: statistic.mean(array),
    firstQuartile: statistic.quantile(array, 1, 4),
    median: statistic.median(array),
    thirdQuartile: statistic.quantile(array, 3, 4),
    standardDev: statistic.standardDev(array)
  }
};

/**
<<<<<<< HEAD
=======
 * Return a random sample of values over a set of bounds with
 * a specified quantity.
 *
 * @param {Number} lower bound.
 * @param {Number} upper bound.
 * @param {Number} quantity of elements in random sample.
 * @return {Array} random sample.
 */
statistic.randomSample = function (lower, upper, n) {
  var sample = [];
  sample.length = n;

  for (var i=0; i<n; i++) {
    sample[i] = lower + (upper - lower) * Math.random();
  }
  return sample;
};

/**
>>>>>>> 1b56277c
 * Evaluate the standard deviation for a set of values.
 *
 * @param {Array} set of values.
 * @return {Number} standard deviation.
 */
statistic.standardDev = function (arr) {
  var count = arr.length;
  var mean = statistic.mean(arr);
  var squaredArr = [];

  for (var i = 0; i < arr.length; i++) {
    squaredArr[i] = Math.pow((arr[i] - mean),2);
  }

  return Math.sqrt((1 / count) * basic.sum(squaredArr));
};

/**
 * Evaluate the correlation amongst a set of values.
 *
 * @param {Array} set of values.
 * @return {Number} correlation.
 */
statistic.correlation = function (arrX, arrY) {
  if (arrX.length == arrY.length) {
    var covarXY = statistic.covariance(arrX, arrY);
    var stdDevX = statistic.standardDev(arrX);
    var stdDevY = statistic.standardDev(arrY);

    return covarXY / (stdDevX * stdDevY);
  } else {
    throw new Error('Array mismatch');
  }
};

/**
 * Calculate the Coefficient of Determination of a dataset and regression line.
 *
 * @param {Array} Source data.
 * @param {Array} Regression data.
 * @return {Number} A number between 0 and 1.0 that represents how well the regression line fits the data.
 */
statistic.rSquared = function (source, regression) {
  var residualSumOfSquares = basic.sum(source.map(function (d,i) {
    return basic.square(d - regression[i]);
  }));

  var totalSumOfSquares = basic.sum(source.map(function (d) {
    return basic.square(d - statistic.mean(source));
  }));
  
  return 1 - (residualSumOfSquares / totalSumOfSquares);
};

/**
 * Create a function to calculate the exponential regression of a dataset.
 *
 * @param {Array} set of values.
 * @return {Function} function to accept X values and return corresponding regression Y values.
 */
statistic.exponentialRegression = function (arrY) {
  var n = arrY.length;
  var arrX = basic.range(1,n);

  var xSum = basic.sum(arrX);
  var ySum = basic.sum(arrY);
  var yMean = statistic.mean(arrY);
  var yLog = arrY.map(function (d) { return Math.log(d); });
  var xSquared = arrX.map(function (d) { return d * d; });
  var xSquaredSum = basic.sum(xSquared);
  var yLogSum = basic.sum(yLog);
  var xyLog = arrX.map(function (d, i) { return d * yLog[i]; });
  var xyLogSum = basic.sum(xyLog);

  var a = (yLogSum * xSquaredSum - xSum * xyLogSum) / (n * xSquaredSum - (xSum * xSum));
  var b = (n * xyLogSum - xSum * yLogSum) / (n * xSquaredSum - (xSum * xSum));

  var fn = function(x) {
    if (typeof x === 'number') {
      return Math.exp(a) * Math.exp(b * x);
    } else {
      return x.map(function (d) {
        return Math.exp(a) * Math.exp(b * d);
      });
    }
  };

  fn.rSquared = statistic.rSquared(arrY, arrX.map(fn));

  return fn;
};

/**
 * Create a function to calculate the linear regression of a dataset.
 *
 * @param {Array} X array.
 * @param {Array} Y array.
 * @return {Function} A function which given X or array of X values will return Y.
 */
statistic.linearRegression = function (arrX, arrY) {
  var n = arrX.length;
  var xSum = basic.sum(arrX);
  var ySum = basic.sum(arrY);
  var xySum = basic.sum(arrX.map(function (d, i) { return d * arrY[i]; }));
  var xSquaredSum = basic.sum(arrX.map(function (d) { return d * d; }));
  var xMean = statistic.mean(arrX);
  var yMean = statistic.mean(arrY);
  var b = (xySum - 1 / n * xSum * ySum) / (xSquaredSum - 1 / n * (xSum * xSum));
  var a = yMean - b * xMean;

  return function(x) {
    if (typeof x === 'number') {
      return a + b * x;
    } else {
      return x.map(function (d) {
        return a + b * d;
      });
    }
  }
};

/**
 * Evaluate the covariance amongst 2 sets.
 *
 * @param {Array} set 1 of values.
 * @param {Array} set 2 of values.
 * @return {Number} covariance.
 */
 statistic.covariance = function (set1, set2) {
  if (set1.length == set2.length) {
    var n = set1.length;
    var total = 0;
    var sum1 = basic.sum(set1);
    var sum2 = basic.sum(set2);

    for (var i = 0; i < n; i++) {
      total += set1[i] * set2[i];
    }

    return (total - sum1 * sum2 / n) / n;
  } else {
    throw new Error('Array mismatch');
  }
};<|MERGE_RESOLUTION|>--- conflicted
+++ resolved
@@ -60,7 +60,7 @@
   }
 
   var highest;
-  
+
   for (var number in counts) {
     if (counts.hasOwnProperty(number)) {
       if (highest === undefined || counts[number] > counts[highest]) {
@@ -68,7 +68,7 @@
       }
     }
   }
-  
+
   return Number(highest);
 };
 
@@ -117,8 +117,6 @@
 };
 
 /**
-<<<<<<< HEAD
-=======
  * Return a random sample of values over a set of bounds with
  * a specified quantity.
  *
@@ -138,7 +136,6 @@
 };
 
 /**
->>>>>>> 1b56277c
  * Evaluate the standard deviation for a set of values.
  *
  * @param {Array} set of values.
@@ -189,7 +186,7 @@
   var totalSumOfSquares = basic.sum(source.map(function (d) {
     return basic.square(d - statistic.mean(source));
   }));
-  
+
   return 1 - (residualSumOfSquares / totalSumOfSquares);
 };
 
