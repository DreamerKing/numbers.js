--- conflicted
+++ resolved
@@ -7,9 +7,10 @@
  * MIT License
  *
  */
+ 
 var numbers = exports;
 
-// Add basic methods to their proper namespaces/
+// Add basic methods to their proper namespaces.
 numbers.core = require('./numbers/core');
 numbers.util = require('./numbers/util');
 
@@ -17,14 +18,10 @@
 addGlobalMethods(numbers.core);
 addGlobalMethods(numbers.util);
 
-<<<<<<< HEAD
-// @TODO Add the types.
-=======
-//Add the types.
+// Add the types.
 numbers.types = {};
 numbers.types.matrix = require('./types/matrix');
 numbers.types.sample = require('./types/sample');
->>>>>>> f3ce6710
 
 // Add a "createX" method for each type.
 for (var ns in numbers.types) {
@@ -39,19 +36,13 @@
   }
 }
 
-<<<<<<< HEAD
 // Expose methods.
-numbers.basic     = require('./numbers/basic');
-=======
-// Expose methods
->>>>>>> f3ce6710
 numbers.calculus  = require('./numbers/calculus');
 numbers.linear    = require('./numbers/linear');
 numbers.prime     = require('./numbers/prime');
 numbers.statistic = require('./numbers/statistic');
 numbers.useless   = require('./numbers/useless');
 
-<<<<<<< HEAD
 /**
  * Bind core and util methods to numbers global namespace.
  *
@@ -61,7 +52,7 @@
   for (var method in module) {
     numbers[method] = module[method];
   }
-}
+};
 
 /** 
  * @property {Number} EPSILON Epsilon (error bound) to be used 
@@ -74,11 +65,4 @@
  *
  * If no value is provided, 0.001 is default.
  */
-numbers.EPSILON = 0.001;
-=======
-function addGlobalMethods(module) {
-  for(var method in module) {
-    numbers[method] = module[method];
-  }
-}
->>>>>>> f3ce6710
+numbers.EPSILON = 0.001;